--- conflicted
+++ resolved
@@ -8,14 +8,7 @@
 
 Written in Swift 2.0 (Xcode 7.0)
 
-<<<<<<< HEAD
-**[Swift 2.0 Support](https://github.com/cjwirth/RichEditorView/tree/swift-2.0)** is available in the `swift-2.0` branch. 
-This will become the main branch when Xcode 7 official is released
-
-Supports iOS 8 and 9 through Cocoapods, or iOS 7 by including the source in your project.
-=======
 Supports iOS 8 and 9 through Cocoapods or Carthage.
->>>>>>> 7d96ced3
 
 - _Looking for Android? Check out_ [wasabeef/richeditor-android](https://github.com/wasabeef/richeditor-android)
 
